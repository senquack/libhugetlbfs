PREFIX = /usr/local

LIBOBJS = hugeutils.o elflink.o morecore.o debug.o
BINOBJS = hugetlbd
INSTALL_OBJ_LIBS = libhugetlbfs.so libhugetlbfs.a
LDSCRIPT_TYPES = B BDT
INSTALL_OBJSCRIPT = ld.hugetlbfs

INSTALL = install

CFLAGS = -O2 -Wall -fPIC -g
CPPFLAGS = -D__LIBHUGETLBFS__

ARCH = $(shell uname -m | sed -e s/i.86/i386/)

ifeq ($(ARCH),ppc64)
CC32 = gcc
CC64 = gcc -m64
ELF32 = elf32ppclinux
ELF64 = elf64ppc
LIB32 = lib
LIB64 = lib64
else
ifeq ($(ARCH),ppc)
CC32 = gcc
ELF32 = elf32ppclinux
LIB32 = lib
else
ifeq ($(ARCH),i386)
CC32 = gcc
ELF32 = elf_i386
LIB32 = lib
else
ifeq ($(ARCH),x86_64)
CC32 = gcc -m32
CC64 = gcc -m64
ELF32 = elf_i386
ELF64 = elf_x86_64
LIB32 = lib32
LIB64 = lib
endif
endif
endif
endif

ifdef CC32
OBJDIRS += obj32
endif
ifdef CC64
OBJDIRS +=  obj64
endif

LIBDIR32 = $(DESTDIR)$(PREFIX)/$(LIB32)
LIBDIR64 = $(DESTDIR)$(PREFIX)/$(LIB64)
LDSCRIPTDIR = $(DESTDIR)$(PREFIX)/lib/ldscripts
BINDIR = $(DESTDIR)$(PREFIX)/bin
DOCDIR = $(DESTDIR)$(PREFIX)/share/doc/libhugetlbfs

EXTRA_DIST = \
	README \
	HOWTO

INSTALL_LDSCRIPTS = $(foreach type,$(LDSCRIPT_TYPES),$(ELF32).x$(type))
ifdef CC64
INSTALL_LDSCRIPTS += $(foreach type,$(LDSCRIPT_TYPES),$(ELF64).x$(type))
endif


ifdef V
VECHO = :
else
VECHO = echo -e "\t"
.SILENT:
endif

DEPFILES = $(LIBOBJS:%.o=%.d)

all:	libs bin tests

.PHONY:	tests libs

libs:	$(foreach file,$(INSTALL_OBJ_LIBS),$(OBJDIRS:%=%/$(file)))
bin:	$(foreach file,$(BINOBJS),obj32/$(file))

tests:	libs bin	# Force make to build the library first
tests:	tests/all

tests/%:
	$(MAKE) -C tests OBJDIRS="$(OBJDIRS)" CC32="$(CC32)" CC64="$(CC64)" ELF32="$(ELF32)" ELF64="$(ELF64)" $*

check:	all
	cd tests; ./run_tests.sh

checkv:	all
	cd tests; ./run_tests.sh -vV

func:	all
	cd tests; ./run_tests.sh -t func

funcv:	all
	cd tests; ./run_tests.sh -t func -vV

stress:	all
	cd tests; ./run_tests.sh -t stress

stressv: all
	cd tests; ./run_tests.sh -t stress -vV

# Don't want to remake objects just 'cos the directory timestamp changes
$(OBJDIRS): %:
	@mkdir -p $@


.SECONDARY:

obj32/%.o: %.c
	@$(VECHO) CC32 $@
	@mkdir -p obj32
	$(CC32) $(CPPFLAGS) $(CFLAGS) -o $@ -c $<

obj64/%.o: %.c
	@$(VECHO) CC64 $@
	@mkdir -p obj64
	$(CC64) $(CPPFLAGS) $(CFLAGS) -o $@ -c $<

%/libhugetlbfs.a: $(foreach OBJ,$(LIBOBJS),%/$(OBJ))
	@$(VECHO) AR $@
	$(AR) $(ARFLAGS) $@ $^

obj32/libhugetlbfs.so: $(LIBOBJS:%=obj32/%)
	@$(VECHO) LD32 "(shared)" $@
	$(CC32) $(LDFLAGS) -shared -o $@ $^ $(LDLIBS)

obj64/libhugetlbfs.so: $(LIBOBJS:%=obj64/%)
	@$(VECHO) LD64 "(shared)" $@
	$(CC64) $(LDFLAGS) -shared -o $@ $^ $(LDLIBS)

obj32/%.i:	%.c
	@$(VECHO) CPP $@
	$(CC32) $(CPPFLAGS) -E $< > $@

obj64/%.i:	%.c
	@$(VECHO) CPP $@
	$(CC64) $(CPPFLAGS) -E $< > $@

obj32/%.s:	%.c
	@$(VECHO) CC32 -S $@
	$(CC32) $(CPPFLAGS) $(CFLAGS) -o $@ -S $<

obj64/%.s:	%.c
	@$(VECHO) CC64 -S $@
	$(CC64) $(CPPFLAGS) $(CFLAGS) -o $@ -S $<

obj32/hugetlbd:	hugetlbd.c $(LIBOBJS:%=obj32/%)
	@$(VECHO) CC32 $@
	$(CC32) $(CPPFLAGS) $(CFLAGS) $(LDFLAGS32) -o $@ $^

clean:
	@$(VECHO) CLEAN
	rm -f *~ *.o *.so *.a *.d *.i core a.out
	rm -rf obj*
	rm -f ldscripts/*~
	rm -f libhugetlbfs-sock
	$(MAKE) -C tests clean

%.d: %.c
	@$(CC) $(CPPFLAGS) -MM -MT "$(foreach DIR,$(OBJDIRS),$(DIR)/$*.o) $@" $< > $@

-include $(DEPFILES)

obj32/install:
	@$(VECHO) INSTALL32 $(LIBDIR32)
	$(INSTALL) -d $(LIBDIR32)
	$(INSTALL) $(INSTALL_OBJ_LIBS:%=obj32/%) $(LIBDIR32)

obj64/install:
	@$(VECHO) INSTALL64 $(LIBDIR64)
	$(INSTALL) -d $(LIBDIR64)
	$(INSTALL) $(INSTALL_OBJ_LIBS:%=obj64/%) $(LIBDIR64)

objscript.%: %
	@$(VECHO) OBJSCRIPT $*
	sed "s!### SET DEFAULT LDSCRIPT PATH HERE ###!HUGETLB_LDSCRIPT_PATH=$(LDSCRIPTDIR)!" < $< > $@

install: all $(OBJDIRS:%=%/install) $(INSTALL_OBJSCRIPT:%=objscript.%)
	@$(VECHO) INSTALL
	$(INSTALL) -d $(LDSCRIPTDIR)
	$(INSTALL) $(INSTALL_LDSCRIPTS:%=ldscripts/%) $(LDSCRIPTDIR)
	$(INSTALL) -d $(BINDIR)
	$(INSTALL) -d $(DOCDIR)
	for x in $(INSTALL_OBJSCRIPT); do \
		$(INSTALL) -m 755 objscript.$$x $(BINDIR)/$$x; done
	for x in $(EXTRA_DIST); do $(INSTALL) -m 755 $$x $(DOCDIR)/$$x; done
<<<<<<< HEAD

installtests: install	# Force make to install the library first
	${MAKE} -C tests install DESTDIR=$(DESTDIR) OBJDIRS="$(OBJDIRS)" LIB32=$(LIB32) LIB64=$(LIB64)
=======
	for x in $(BINOBJS); do $(INSTALL) obj32/$$x $(BINDIR)/$$x; done
>>>>>>> de8ad5a3
<|MERGE_RESOLUTION|>--- conflicted
+++ resolved
@@ -191,10 +191,7 @@
 	for x in $(INSTALL_OBJSCRIPT); do \
 		$(INSTALL) -m 755 objscript.$$x $(BINDIR)/$$x; done
 	for x in $(EXTRA_DIST); do $(INSTALL) -m 755 $$x $(DOCDIR)/$$x; done
-<<<<<<< HEAD
+	for x in $(BINOBJS); do $(INSTALL) obj32/$$x $(BINDIR)/$$x; done
 
 installtests: install	# Force make to install the library first
-	${MAKE} -C tests install DESTDIR=$(DESTDIR) OBJDIRS="$(OBJDIRS)" LIB32=$(LIB32) LIB64=$(LIB64)
-=======
-	for x in $(BINOBJS); do $(INSTALL) obj32/$$x $(BINDIR)/$$x; done
->>>>>>> de8ad5a3
+	${MAKE} -C tests install DESTDIR=$(DESTDIR) OBJDIRS="$(OBJDIRS)" LIB32=$(LIB32) LIB64=$(LIB64)